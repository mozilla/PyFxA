--- conflicted
+++ resolved
@@ -660,11 +660,7 @@
         result = jwt.encode({}, bad_key, "RS256", {"typ": "at+jwt"})
         try:
             self.client.verify_token(result)
-<<<<<<< HEAD
-        except Exception, e:
-=======
         except Exception:
->>>>>>> f74d5a73
             return
         raise Exception("verifying the token signed with the wrong key should have caused an error.")
 
@@ -674,11 +670,7 @@
         result = jwt.encode({"qwer": "asdf", "exp": 0}, private_key, "RS256", {"typ": "at+jwt"})
         try:
             self.client.verify_token(result)
-<<<<<<< HEAD
-        except Exception, e:
-=======
         except Exception:
->>>>>>> f74d5a73
             return
         raise Exception("verifying an expired token should have caused an error.")
 
@@ -687,19 +679,13 @@
         self.verify_will_succeed = False
         try:
             self.client.verify_token("garbage")
-<<<<<<< HEAD
         except Exception, e:
             for c in responses.calls:
                 if c.request.url == 'https://server/v1/verify':
                     return
             raise Exception("testing with a garbage token should have \
                              called /verify, but it did not.")
-        raise Exception("verifying a garbage token did not cause an error.")
-=======
-        except Exception:
-            return
         raise Exception("verifying a garbage token should have caused an error.")
->>>>>>> f74d5a73
 
 
 class AnyStringValue:
